""" lunchmoney_config.py
    This file defines a set of configuration
    variables that will be used by the various scripts
    scripts to help analyze mint transaction data
"""
###################################
# API Key used by all utilities
###################################
# Lunchmoney API Token available here: https://my.lunchmoney.app/developers
LUNCHMONEY_API_TOKEN = "<YOUR_TOKEN_HERE>"

###################################
# Cache File for read_or_fetch_lm_transactions in lib/transactions
###################################
# Directory to use for temporary and local cache files
CACHE_DIR = "/tmp"
# Name for local cache of fetched transactions, handy for interative development
LM_FETCHED_TRANSACTIONS_CACHE = "lm_transactions"
<<<<<<< HEAD

=======
>>>>>>> 59b2c9c5

###################################
# Default location for input and output files
###################################
INPUT_FILES = "./input"
OUTPUT_FILES = "./output"
CONFIG_FILES = "./config"

###################################
# Variables used by get_new_transaction.py and update_local_transactions.py
###################################
LOOKBACK_TRANSACTION_DAYS = 7

<<<<<<< HEAD
###################################
# Date range of transactions to fetch
# Used by process_duplicates and compare_plaid_with_mint.py
###################################
# Start and End Dates to fetch transactions - in MM/DD/YYYY format
START_DATE_STR = "1/1/2024"
END_DATE_STR = "4/25/2024"

#####################################
# Variables used by update_local_transaction_data.py
#####################################
PATH_TO_LOCAL_TRANSACTIONS = "lm-transaction-backup.csv"
# Validate that local data has required fields
DATE = "date"
PAYEE = "payee"
AMOUNT = "amount"
CATEGORY = "category_name"
ACCOUNT = "account_display_name"
COLS_TO_VALIDATE = [DATE, PAYEE, AMOUNT, CATEGORY, ACCOUNT]

=======
>>>>>>> 59b2c9c5
###################################
# Variables used by process_duplicates.py
###################################
# Number of days to look for duplicate transactions
LOOKBACK_LM_DUP_DAYS = 7
# If two or more transactions look like duplicates but aren't it could be helpful
# to provide more info in the Payee or Notes field to help disambituate
# If this parameter is set to anything, the interactive process of disambiguation
# will provide the ability to update these fields when tagging a transaction as non-dup
# Comment out or set to False to avoid this behavior which may be desirable
# when processing many transactions which are in fact duplciates
# Set to True when periodically running this script..
ASK_UPDATE_NON_DUPS = False


###################################
# Variables used by compare_plaid_with_mint.py  and get_new_transactions.py
###################################
# Start and End Dates to fetch transactions - in MM/DD/YYYY format
START_DATE_STR = "1/1/2021"
END_DATE_STR = "12/31/2023"
# The name of the csv file with your mint transactions, in the INPUT_FILES directory
MINT_CSV_FILE = "transactions.csv"
# The format of the date strings in your Mint data
# This is the format of the dates as exported by Mint and LunchMoney
MINT_DATE_FORMAT = "%Y-%m-%d"
# This is the format of dates once a CSV is opened and saved in Excel
# MINT_DATE_FORMAT = "%m/%d/%y"

# The date of plaid transactions in Lunchmoney is the transaction date
# Mint dates are typically the transaction settle date so can be some days later
# For at least one of my accounts I've seen the Mint dates be earlier than Plaid too.
# These variables control the date window to search for a duplicate in the Mint data
# Setting these to larger numbers will result in more duplicates found, and likely
# increase the number of times you will be prompted to manually disambigute multiple
# possible duplicates, when the program runs.
# Setting these to smaller number will result in more transations with an action of
# Investigate, requiring more post run manual analysis.
LOOKBACK_DAYS = 1
LOOKAHEAD_DAYS = 7

# An optional csv file that maps account names as they appear in LunchMoney to how
# they appear in the exported Mint transactions
ACCOUNT_NAME_MAP_FILE = "account_name_map.csv"

###################################
# Variables used by prep_categories.py
###################################
# Name of CSV that defines Spending Groups in the config directory
SPENDING_GROUP_DEFINITIONS = "default-mint-spending-groups.csv"

###################################
# Filenames written by prep_categories.py and read by create_category_groups.py
###################################
# Name of generated file with a list of objects that define the set
# of new category groups to be created.
CATEGORY_GROUP_DEFINITIONS = "category_group_objects.json"

# Name of output file with a list of objects that define the set
# of new category groups to be created
CATEGORY_ASSIGNEMENTS = "category_objects.json"<|MERGE_RESOLUTION|>--- conflicted
+++ resolved
@@ -16,10 +16,6 @@
 CACHE_DIR = "/tmp"
 # Name for local cache of fetched transactions, handy for interative development
 LM_FETCHED_TRANSACTIONS_CACHE = "lm_transactions"
-<<<<<<< HEAD
-
-=======
->>>>>>> 59b2c9c5
 
 ###################################
 # Default location for input and output files
@@ -33,7 +29,6 @@
 ###################################
 LOOKBACK_TRANSACTION_DAYS = 7
 
-<<<<<<< HEAD
 ###################################
 # Date range of transactions to fetch
 # Used by process_duplicates and compare_plaid_with_mint.py
@@ -54,8 +49,6 @@
 ACCOUNT = "account_display_name"
 COLS_TO_VALIDATE = [DATE, PAYEE, AMOUNT, CATEGORY, ACCOUNT]
 
-=======
->>>>>>> 59b2c9c5
 ###################################
 # Variables used by process_duplicates.py
 ###################################
