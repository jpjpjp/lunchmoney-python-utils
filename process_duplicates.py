"""process_duplicate.py

    This program analyzes a set of transactions from lunchmoney and indentifies
    potential duplicates, displaying them to the user interactively.

    If the user confirms that one or more of the transactions is a duplicate,
    the program deletes the duplicate transactions.

    *** NOTE THE API DOES NOT YET SUPPORT TRANSACTION DELETION.
        FOR NOW THE FUNCTION lunchmoney_delete_transaction() TAGS
        TRANSACTIONS AS "DUPLICATE" SO THEY CAN BE EASILY DELETED IN THE GUI ***

    If the user indicates that the transactions are each unique,
    the transactions are given a tag "Not-Duplicate" to prevent them from being
    flagged again in future runs

    If any transactions are deleted/tagged as duplciates, they are written to an
    output file for further examination
"""
import os
from datetime import datetime
<<<<<<< HEAD
from lib.transactions import read_or_fetch_lm_transactions
from lib.find_and_process_dups import find_duplicate_transactions
from config.lunchmoney_config import START_DATE_STR, END_DATE_STR, LOOKBACK_LM_DUP_DAYS
=======
import pandas as pd
from lib.transactions import (
    lunchmoney_update_transaction,
    lunchmoney_delete_transaction,
)
from config.lunchmoney_config import LOOKBACK_LM_DUP_DAYS, CACHE_DIR
import config.lunchmoney_config as LMC
>>>>>>> 59b2c9c5


def find_lunchmoney_duplicates(df, lookback_days=0):
    """ Identifies potential duplicate transactions

<<<<<<< HEAD
    dup_ids = find_duplicate_transactions(df, lookback_days=LOOKBACK_LM_DUP_DAYS)
=======
        If any are found it writes them to an output file for examination
        and returns True
    """
    dup_ids = _find_duplicates_for_all_accounts(df, lookback_days)
>>>>>>> 59b2c9c5

    if len(dup_ids):
        # We found duplicates, write them to a CSV file to be examined
        dup_df = df[df["id"].isin(dup_ids)]
        today_date_str = datetime.now().strftime("%Y-%m-%d")
        output_file_path = os.path.join(
            CACHE_DIR, f"marked_as_duplicate_{today_date_str}.csv"
        )
        dup_df.to_csv(output_file_path, index=False)
        print(f"Found {len(dup_df)} duplicates. Details written to: {output_file_path}")
<<<<<<< HEAD
        # TODO provide a link that will show all files tagged with 'Duplicate' that
        # a user could click on.  This requires figuring out what the category_id is
        # for duplicate which will be unique for each lunchmoney user
=======
        return True

    return False


def _find_duplicates_for_all_accounts(
    df,
    lookback_days=0,
):
    """ Break a dataframe of transactions into sets of transactions for the same
        account.  Then pass that dataframe into a function to find duplicates

        This approach makes it easier to pull up the financial institutions website
        to validate suspected duplicate transactions
    """
    ids_to_delete = []
    # To facilitate checking break the df into chunks based on account name
    for account_name in df["account_display_name"].unique():
        # Sort all the rows for each account by date, and make a copy to check for dups
        df_to_search = df[df["account_display_name"] == account_name].sort_values(
            by="date", ascending=False
        )
        ids_to_delete = _find_duplicates_for_one_account(
            df_to_search, lookback_days, ids_to_delete
        )

    return ids_to_delete


def _find_duplicates_for_one_account(df, lookback_days, ids_to_delete):
    """Look for duplicates in a dataframe of transactions
    If found ask user to disambiguate, tagging non-duplicates, and
    deleteing duplicates

    Note that it is assumed that all transactions are for the same account
    """  # Validate: len(df_to_search["account_display_name"].unique())
    deleted_indices = []
    df_copy = df.copy()
    for index, row in df.iterrows():
        # Skip analysis if the row was already declared a duplciate
        if index in deleted_indices:
            continue
        df_copy.drop(index, inplace=True)
        # Find transactions with the same amount in the same date window
        matches = df_copy[
            (df_copy["amount"] == row["amount"])
            # We assume that the data passed into this function is for a single acct
            # & (df_copy["account_display_name"] == row["account_display_name"])
            & (df_copy["date"] >= row.date - pd.Timedelta(days=lookback_days))
        ]

        # Drop matches that have already been marked Not-Duplicate
        if len(matches) > 0:
            not_duplicate_tags = {"Not-Duplicate", "SkipDupCheck"}
            if any(tag["name"] in not_duplicate_tags for tag in row["tags"]):
                matches = matches[
                    ~matches["tags"].apply(
                        lambda tags: any(
                            tag["name"] in not_duplicate_tags for tag in tags
                        )
                    )
                ]
                if len(matches) <= 0:
                    continue

            # Combine row and matches to interactively check with the user
            new_row = row.to_frame().T
            matches = pd.concat([new_row, matches])

            # Convert datetimes to printable date format
            matches["date"] = matches["date"].apply(lambda x: x.strftime("%Y-%m-%d"))
            # Convert list of tag objects to a string of comma seperated tag names
            matches["tags"] = matches["tags"].apply(
                lambda tags: ",".join([tag["name"] for tag in tags])
            )
            print("\nPotential duplicate transactions:")
            while len(matches) > 1:
                print(
                    matches[
                        [
                            "date",
                            "category_name",
                            "payee",
                            "amount",
                            "account_display_name",
                            "source",
                            "notes",
                            "tags",
                        ]
                    ].to_string(index=True)
                )
                need_user_input = True
                while need_user_input:
                    user_response = input(
                        "Please enter the index of any duplicate or hit enter if "
                        "there are no duplicates: "
                    )
                    try:
                        # If we got a numeric input delete the duplicate transaction
                        dup_index = int(user_response)
                        if dup_index != index and dup_index not in matches.index:
                            print("Invalid entry try again.")
                            continue
                        print("Will delete this duplicate")
                        id_to_delete = matches.loc[dup_index, "id"]
                        ids_to_delete.append(id_to_delete)
                        lunchmoney_delete_transaction(
                            id_to_delete, matches.loc[dup_index, "tags"]
                        )
                        if dup_index != index:
                            # Don't analyze this transaction when iterrate to it
                            deleted_indices.append(dup_index)
                            df_copy.drop(dup_index, inplace=True)
                        matches.drop(dup_index, inplace=True)
                        need_user_input = False
                    except ValueError:
                        # Add "Not-Duplicate" tag to transactions
                        (df, df_copy) = _interactive_tag_non_dup(matches, df, df_copy)
                        matches = pd.DataFrame()
                        need_user_input = False
    return ids_to_delete


def _interactive_tag_non_dup(matches, loc_df1, loc_df2):
    """Tags each transaction as the dataframe with "Not-Duplicate
    Interactively offers opportunity to update Payee or Notes field
    Updates transaction date in Lunch Money via API
    Updates in mem copies of transactions for further processing
    """
    for index, match in matches.iterrows():
        update_obj = {}
        if hasattr(LMC, "ASK_UPDATE_NON_DUPS") and LMC.ASK_UPDATE_NON_DUPS:
            resp = input(
                f"Tagging {index} with 'Non-Duplicate' tag. "
                "Update Payee or Notes? (p/n/enter for no): "
            )
            if resp.lower() == "p":
                resp2 = input("Enter new Payee text: ")
                update_obj["payee"] = resp2
            elif resp.lower() == "n":
                resp2 = input("Enter new Notes text: ")
                update_obj["notes"] = resp2
        else:
            print(f"Tagging {index} with 'Non-Duplicate' tag.")
                
        if "Not-Duplicate" not in match["tags"]:
            if match["tags"]:
                updated_tags = match["tags"] + ",Not-Duplicate"
                update_obj["tags"] = (
                    updated_tags.split(",") if "," in updated_tags else updated_tags
                )
                if "SkipDupCheck" in update_obj["tags"]:
                    update_obj["tags"] = [
                        tag for tag in update_obj["tags"] if tag != "SkipDupCheck"
                    ]
            else:
                update_obj["tags"] = ["Not-Duplicate"]
        if update_obj:
            lunchmoney_update_transaction(
                match["id"],
                update_obj,
            )


        # Update local data stores so we don't do these again
        if index in loc_df1.index:
            loc_df1.loc[index, "tags"].append({"name": "SkipDupCheck"})
        if index in loc_df2.index:
            loc_df2.loc[index, "tags"].append({"name": "SkipDupCheck"})

    return (loc_df1, loc_df2)
>>>>>>> 59b2c9c5


if __name__ == "__main__":
    from lib.transactions import (
        read_or_fetch_lm_transactions,
    )
    from config.lunchmoney_config import START_DATE_STR, END_DATE_STR

    # Fetch the transactions from LunchMoney
    df = read_or_fetch_lm_transactions(
        datetime.strptime(START_DATE_STR, "%m/%d/%Y"),
        datetime.strptime(END_DATE_STR, "%m/%d/%Y"),
        remove_pending=True,
        remove_split_parents=True,
    )

    dups_found = find_lunchmoney_duplicates(df, lookback_days=LOOKBACK_LM_DUP_DAYS)

    if not dups_found:
        print('No duplicates found!')
    else:
        print("Remove duplicate transactions in LunchMoney by filtering on the "
              "'Duplicate' tag.")<|MERGE_RESOLUTION|>--- conflicted
+++ resolved
@@ -19,32 +19,15 @@
 """
 import os
 from datetime import datetime
-<<<<<<< HEAD
 from lib.transactions import read_or_fetch_lm_transactions
 from lib.find_and_process_dups import find_duplicate_transactions
 from config.lunchmoney_config import START_DATE_STR, END_DATE_STR, LOOKBACK_LM_DUP_DAYS
-=======
-import pandas as pd
-from lib.transactions import (
-    lunchmoney_update_transaction,
-    lunchmoney_delete_transaction,
-)
-from config.lunchmoney_config import LOOKBACK_LM_DUP_DAYS, CACHE_DIR
-import config.lunchmoney_config as LMC
->>>>>>> 59b2c9c5
 
 
 def find_lunchmoney_duplicates(df, lookback_days=0):
     """ Identifies potential duplicate transactions
 
-<<<<<<< HEAD
     dup_ids = find_duplicate_transactions(df, lookback_days=LOOKBACK_LM_DUP_DAYS)
-=======
-        If any are found it writes them to an output file for examination
-        and returns True
-    """
-    dup_ids = _find_duplicates_for_all_accounts(df, lookback_days)
->>>>>>> 59b2c9c5
 
     if len(dup_ids):
         # We found duplicates, write them to a CSV file to be examined
@@ -55,184 +38,9 @@
         )
         dup_df.to_csv(output_file_path, index=False)
         print(f"Found {len(dup_df)} duplicates. Details written to: {output_file_path}")
-<<<<<<< HEAD
         # TODO provide a link that will show all files tagged with 'Duplicate' that
         # a user could click on.  This requires figuring out what the category_id is
         # for duplicate which will be unique for each lunchmoney user
-=======
-        return True
-
-    return False
-
-
-def _find_duplicates_for_all_accounts(
-    df,
-    lookback_days=0,
-):
-    """ Break a dataframe of transactions into sets of transactions for the same
-        account.  Then pass that dataframe into a function to find duplicates
-
-        This approach makes it easier to pull up the financial institutions website
-        to validate suspected duplicate transactions
-    """
-    ids_to_delete = []
-    # To facilitate checking break the df into chunks based on account name
-    for account_name in df["account_display_name"].unique():
-        # Sort all the rows for each account by date, and make a copy to check for dups
-        df_to_search = df[df["account_display_name"] == account_name].sort_values(
-            by="date", ascending=False
-        )
-        ids_to_delete = _find_duplicates_for_one_account(
-            df_to_search, lookback_days, ids_to_delete
-        )
-
-    return ids_to_delete
-
-
-def _find_duplicates_for_one_account(df, lookback_days, ids_to_delete):
-    """Look for duplicates in a dataframe of transactions
-    If found ask user to disambiguate, tagging non-duplicates, and
-    deleteing duplicates
-
-    Note that it is assumed that all transactions are for the same account
-    """  # Validate: len(df_to_search["account_display_name"].unique())
-    deleted_indices = []
-    df_copy = df.copy()
-    for index, row in df.iterrows():
-        # Skip analysis if the row was already declared a duplciate
-        if index in deleted_indices:
-            continue
-        df_copy.drop(index, inplace=True)
-        # Find transactions with the same amount in the same date window
-        matches = df_copy[
-            (df_copy["amount"] == row["amount"])
-            # We assume that the data passed into this function is for a single acct
-            # & (df_copy["account_display_name"] == row["account_display_name"])
-            & (df_copy["date"] >= row.date - pd.Timedelta(days=lookback_days))
-        ]
-
-        # Drop matches that have already been marked Not-Duplicate
-        if len(matches) > 0:
-            not_duplicate_tags = {"Not-Duplicate", "SkipDupCheck"}
-            if any(tag["name"] in not_duplicate_tags for tag in row["tags"]):
-                matches = matches[
-                    ~matches["tags"].apply(
-                        lambda tags: any(
-                            tag["name"] in not_duplicate_tags for tag in tags
-                        )
-                    )
-                ]
-                if len(matches) <= 0:
-                    continue
-
-            # Combine row and matches to interactively check with the user
-            new_row = row.to_frame().T
-            matches = pd.concat([new_row, matches])
-
-            # Convert datetimes to printable date format
-            matches["date"] = matches["date"].apply(lambda x: x.strftime("%Y-%m-%d"))
-            # Convert list of tag objects to a string of comma seperated tag names
-            matches["tags"] = matches["tags"].apply(
-                lambda tags: ",".join([tag["name"] for tag in tags])
-            )
-            print("\nPotential duplicate transactions:")
-            while len(matches) > 1:
-                print(
-                    matches[
-                        [
-                            "date",
-                            "category_name",
-                            "payee",
-                            "amount",
-                            "account_display_name",
-                            "source",
-                            "notes",
-                            "tags",
-                        ]
-                    ].to_string(index=True)
-                )
-                need_user_input = True
-                while need_user_input:
-                    user_response = input(
-                        "Please enter the index of any duplicate or hit enter if "
-                        "there are no duplicates: "
-                    )
-                    try:
-                        # If we got a numeric input delete the duplicate transaction
-                        dup_index = int(user_response)
-                        if dup_index != index and dup_index not in matches.index:
-                            print("Invalid entry try again.")
-                            continue
-                        print("Will delete this duplicate")
-                        id_to_delete = matches.loc[dup_index, "id"]
-                        ids_to_delete.append(id_to_delete)
-                        lunchmoney_delete_transaction(
-                            id_to_delete, matches.loc[dup_index, "tags"]
-                        )
-                        if dup_index != index:
-                            # Don't analyze this transaction when iterrate to it
-                            deleted_indices.append(dup_index)
-                            df_copy.drop(dup_index, inplace=True)
-                        matches.drop(dup_index, inplace=True)
-                        need_user_input = False
-                    except ValueError:
-                        # Add "Not-Duplicate" tag to transactions
-                        (df, df_copy) = _interactive_tag_non_dup(matches, df, df_copy)
-                        matches = pd.DataFrame()
-                        need_user_input = False
-    return ids_to_delete
-
-
-def _interactive_tag_non_dup(matches, loc_df1, loc_df2):
-    """Tags each transaction as the dataframe with "Not-Duplicate
-    Interactively offers opportunity to update Payee or Notes field
-    Updates transaction date in Lunch Money via API
-    Updates in mem copies of transactions for further processing
-    """
-    for index, match in matches.iterrows():
-        update_obj = {}
-        if hasattr(LMC, "ASK_UPDATE_NON_DUPS") and LMC.ASK_UPDATE_NON_DUPS:
-            resp = input(
-                f"Tagging {index} with 'Non-Duplicate' tag. "
-                "Update Payee or Notes? (p/n/enter for no): "
-            )
-            if resp.lower() == "p":
-                resp2 = input("Enter new Payee text: ")
-                update_obj["payee"] = resp2
-            elif resp.lower() == "n":
-                resp2 = input("Enter new Notes text: ")
-                update_obj["notes"] = resp2
-        else:
-            print(f"Tagging {index} with 'Non-Duplicate' tag.")
-                
-        if "Not-Duplicate" not in match["tags"]:
-            if match["tags"]:
-                updated_tags = match["tags"] + ",Not-Duplicate"
-                update_obj["tags"] = (
-                    updated_tags.split(",") if "," in updated_tags else updated_tags
-                )
-                if "SkipDupCheck" in update_obj["tags"]:
-                    update_obj["tags"] = [
-                        tag for tag in update_obj["tags"] if tag != "SkipDupCheck"
-                    ]
-            else:
-                update_obj["tags"] = ["Not-Duplicate"]
-        if update_obj:
-            lunchmoney_update_transaction(
-                match["id"],
-                update_obj,
-            )
-
-
-        # Update local data stores so we don't do these again
-        if index in loc_df1.index:
-            loc_df1.loc[index, "tags"].append({"name": "SkipDupCheck"})
-        if index in loc_df2.index:
-            loc_df2.loc[index, "tags"].append({"name": "SkipDupCheck"})
-
-    return (loc_df1, loc_df2)
->>>>>>> 59b2c9c5
-
 
 if __name__ == "__main__":
     from lib.transactions import (
